import dotenv
import pandas as pd
import numpy as np
from datetime import datetime as dt
from sqlalchemy import create_engine
import urllib
from schemas.schema_sql import schemadict
from sqlalchemy import text
from sqlalchemy.exc import ProgrammingError

def get_max_id_safe(conn, table_name: str, schema: str = "dbo") -> int:
    try:
        # Qualify with schema to be explicit
        res = conn.execute(text(f"SELECT MAX(id) FROM {schema}.{table_name}"))
        row = res.fetchone()
        return row[0] if row and row[0] is not None else 0
    except ProgrammingError as e:
        # Table missing → treat as empty
        if "Invalid object name" in str(e):
            return 0
        raise


def get_sqlalchemy_engine():
    servername = dotenv.get_key(".env", "SERVER")
    database = dotenv.get_key(".env", "DATABASE")
    username = dotenv.get_key(".env", "UID")
    password = dotenv.get_key(".env", "PWD")

    params = urllib.parse.quote_plus(
        f"DRIVER={{ODBC Driver 18 for SQL Server}};"
        f"SERVER={servername};"
        f"DATABASE={database};"
        f"UID={username};"
        f"PWD={password};"
        f"TrustServerCertificate=Yes;"
        f"Encrypt=yes;"
    )

    return create_engine(f"mssql+pyodbc:///?odbc_connect={params}", fast_executemany=True)

def optimize_datatypes(df):
    for col in df.columns:
        col_type = df[col].dtype
        if pd.api.types.is_integer_dtype(col_type):
            df[col] = pd.to_numeric(df[col], downcast="integer")
        elif pd.api.types.is_float_dtype(col_type):
            df[col] = pd.to_numeric(df[col], downcast="float")
    return df

def remap_dataframe_ids(df: pd.DataFrame, dim_dict: dict) -> pd.DataFrame:
    id_maps = {
        key: dict(zip(item['name'], item['id']))
        for key, item in dim_dict.items()
    }
    for key, mapping in id_maps.items():
        id_col_name = key.split("_")[-1] + "_id"
        if id_col_name in df.columns:
            df[id_col_name] = (
                df[id_col_name]
                .replace(mapping)
                .infer_objects(copy=False)
                .apply(pd.to_numeric, errors='coerce')
                .fillna(-1)
                .astype("Int64")
            )
    return df

def insert_dataframe(df: pd.DataFrame, table_name: str, engine) -> None:
    print(f"[INFO] Inserting {len(df)} rows into {table_name} using to_sql...")
    df.to_sql(
        name=table_name,
        con=engine,
        schema="dbo",
        index=False,
        if_exists="append",
        chunksize=2_000,
        dtype=schemadict.get(table_name) 
    )


def insert_dataframe_from_csv(
    csv_path: str,
    table_name: str,
    schemadict: dict,
    engine,
    version_tag: str = None,
    final_dim_dict: dict = None,
    schema: str = "dbo",
) -> None:
    df = pd.read_csv(csv_path)
    df.columns = [col.lower() for col in df.columns]
    df = optimize_datatypes(df)

    with engine.begin() as conn:
        # get version_id safely (fail fast if missing)
        row = conn.execute(
            text("SELECT id FROM dbo.dim_version WHERE version = :v"),
            {"v": version_tag}
        ).fetchone()
        if not row or row[0] is None:
            raise ValueError(f"version_tag '{version_tag}' not found in dbo.dim_version")
        version_id = int(row[0])

        # compute new ids (ok if table doesn't exist yet)
        max_id = get_max_id_safe(conn, table_name, schema=schema)
        df.insert(0, "id", range(max_id + 1, max_id + 1 + len(df)))
        df["version_id"] = version_id
        # ensure integer dtypes
        df["id"] = df["id"].astype("int64")
        df["version_id"] = df["version_id"].astype("int64")

    # to_sql will auto-create the table if it doesn't exist (schema inferred)
    insert_dataframe(df, table_name, engine)

    if final_dim_dict is not None:
        # store a copy to avoid accidental external mutation
        final_dim_dict[table_name] = df.copy()

def insert_dataframe_from_csv_fact(csv_path: str, table_name: str, schemadict: dict, engine, version_tag=None):
    df = pd.read_csv(csv_path)
    df.columns = [col.lower() for col in df.columns]
    df["id"] = df.index  # will be overwritten
    df = optimize_datatypes(df)

    with engine.begin() as conn:
        row = conn.execute(
            text("SELECT id FROM dbo.dim_version WHERE version = :v"),
            {"v": version_tag}
        ).fetchone()
        if not row:
            raise ValueError(f"version_tag '{version_tag}' not found in dbo.dim_version")

        df["version_id"] = int(row[0])

        max_id = get_max_id_safe(conn, table_name, schema="dbo")
        df["id"] = (max_id + df.index + 1).astype("int64")
        df["version_id"] = df["version_id"].astype("int64")

    insert_dataframe(df, table_name, engine)

def execute_db_operations(version_tag: str = "test_version"):
    final_dim_dict = {}
    engine = get_sqlalchemy_engine()

    with engine.begin() as conn:
        conn.execute(text(f"INSERT INTO dbo.dim_version (version) VALUES ('{version_tag}')"))

    dimension_files = [
        "department.csv", "customer.csv", "product.csv", "account.csv",
        "procurement.csv", "service.csv", "line.csv", "vendor.csv", "bu.csv"
    ]

    for file_name in dimension_files:
        table_name = "dim_" + file_name.split(".")[0].replace(" ", "_").lower()
        insert_dataframe_from_csv(
            csv_path=f"data/outputdata/dimensions/{file_name}",
            table_name=table_name,
            schemadict=schemadict,
            engine=engine,
            version_tag=version_tag,
            final_dim_dict=final_dim_dict
        )

    df_employee = pd.read_csv("data/outputdata/dimensions/employee.csv")
    df_employee = remap_dataframe_ids(df_employee, final_dim_dict)
    df_employee.to_csv("data/outputdata/dimensions/employee_mapped.csv", index=False)

    insert_dataframe_from_csv_fact(
        csv_path="data/outputdata/dimensions/employee_mapped.csv",
        table_name="dim_employee",
        schemadict=schemadict,
        engine=engine,
        version_tag=version_tag,
    )

    df_payroll = pd.read_csv("data/outputdata/fact/erp_payroll.csv")
    df_payroll = remap_dataframe_ids(df_payroll, final_dim_dict)
    df_payroll.to_csv("data/outputdata/fact/erp_payroll_mapped.csv", index=False)
    
    insert_dataframe_from_csv_fact(
        csv_path="data/outputdata/fact/erp_payroll_mapped.csv",
        table_name="fact_payroll",
        schemadict=schemadict,
        engine=engine,
        version_tag=version_tag
    )

    df_erp = pd.read_csv("data/outputdata/fact/general_ledger.csv")
    df_erp = remap_dataframe_ids(df_erp, final_dim_dict)
    df_erp.to_csv("data/outputdata/fact/general_ledger_mapped.csv", index=False)

    insert_dataframe_from_csv_fact(
        csv_path="data/outputdata/fact/general_ledger_mapped.csv",
        table_name="fact_general_ledger",
        schemadict=schemadict,
        engine=engine,
        version_tag=version_tag
    )

    insert_dataframe_from_csv_fact(
        csv_path="data/outputdata/fact/fact_reporting.csv",
        table_name="fact_reporting",
        schemadict=schemadict,
        engine=engine,
        version_tag=version_tag
    )
<<<<<<< HEAD
    print("All data inserted successfully.")
=======
>>>>>>> 4c9d250c

if __name__ == "__main__":
    version_tag = "demo_" + dt.now().strftime("%Y%m%d_%H%M")
    execute_db_operations(version_tag=version_tag)<|MERGE_RESOLUTION|>--- conflicted
+++ resolved
@@ -28,7 +28,7 @@
     password = dotenv.get_key(".env", "PWD")
 
     params = urllib.parse.quote_plus(
-        f"DRIVER={{ODBC Driver 18 for SQL Server}};"
+        f"DRIVER={{ODBC Driver 17 for SQL Server}};"
         f"SERVER={servername};"
         f"DATABASE={database};"
         f"UID={username};"
@@ -205,10 +205,6 @@
         engine=engine,
         version_tag=version_tag
     )
-<<<<<<< HEAD
-    print("All data inserted successfully.")
-=======
->>>>>>> 4c9d250c
 
 if __name__ == "__main__":
     version_tag = "demo_" + dt.now().strftime("%Y%m%d_%H%M")
